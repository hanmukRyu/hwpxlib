--- conflicted
+++ resolved
@@ -297,26 +297,12 @@
                     print(f"[DEBUG] 세그먼트 {seg['index']} 텍스트 수정: '{elem.text}' → '{new_text}'")
                     elem.text = new_text
                     hwpx.modified_files.add(seg["file"])
-<<<<<<< HEAD
-                    # edit 작업이 발생한 문단 추적
-                    para = find_parent_paragraph(elem, hwpx.content_files[seg["file"]])
-                    if para is not None:
-                        modified_paragraphs.add((seg["file"], para))
-=======
->>>>>>> 1336da81
                     print(f"[DEBUG] {seg['file']} 파일이 modified_files에 추가됨")
             else:
                 if elem.tail != new_text:
                     print(f"[DEBUG] 세그먼트 {seg['index']} tail 수정: '{elem.tail}' → '{new_text}'")
                     elem.tail = new_text
                     hwpx.modified_files.add(seg["file"])
-<<<<<<< HEAD
-                    # edit 작업이 발생한 문단 추적
-                    para = find_parent_paragraph(elem, hwpx.content_files[seg["file"]])
-                    if para is not None:
-                        modified_paragraphs.add((seg["file"], para))
-=======
->>>>>>> 1336da81
                     print(f"[DEBUG] {seg['file']} 파일이 modified_files에 추가됨")
     
     # delete 액션 일괄 처리 - hp:run 전체를 삭제
